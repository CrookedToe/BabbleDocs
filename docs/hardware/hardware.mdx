---
sidebar_position: 2
---

# Hardware

Project Babble is hardware agnostic, having been designed to be used on a variety of devices without issue. The following table outlines tested components and links to their dedicated pages:

<details>
  <summary>Camera Compatibility Table</summary>

    [comment]: <> (https://www.tablesgenerator.com/markdown_tables)
    ## Camera Compatibility Table
    | Camera               | Compatibility | Cost | Remarks                                      |
    |----------------------|---------------|------|----------------------------------------------|
    | UVC (USB) Webcameras | ✅             | ???  | Logitech Cameras are known to be problematic |
    | OpenIris Serial      | ✅             | ???  | -                                            |
    | MJPEG Streams        | ✅             | ???  | -                                            |

<<<<<<< HEAD
    For a more comprehensive breakdown, please visit the [cameras page.](docs\hardware\components\cameras.mdx)
=======
    For a more comprehensive breakdown, please visit the [cameras page.](docs\hardware\Components\cameras.mdx)
>>>>>>> 59c58b2e

  <div style={{
    width: '90%',
    height: 'auto',
    margin: 'auto',
    display: 'flex'
  }}>
  </div>
</details>

## Setup
To get started, attach your camera to your VR headset. Ideally, it should be in front of and slightly lower than your jaw, angled upwards. Also ensure your face is evenly lit, if possible.

:::info
It doesn't matter if your camera is upside down! You can configure this in the Project Babble App settings.
:::

Here is a good reference photo to follow:

![The Vive facial tracker worn on a Vive pro eye headset](\img\htc-vive-facial-tracker-being-worn.webp)

If you have used the HTC Vive Facial tracker, then the position should be somewhat the same.

![The Vive facial tracker worn on a Vive pro eye headset](\img\htc-vive-facial-tracker-being-worn.webp)

Now that you have set up hardware, we can move onto the [software side of things!](docs\software.mdx)<|MERGE_RESOLUTION|>--- conflicted
+++ resolved
@@ -17,11 +17,7 @@
     | OpenIris Serial      | ✅             | ???  | -                                            |
     | MJPEG Streams        | ✅             | ???  | -                                            |
 
-<<<<<<< HEAD
-    For a more comprehensive breakdown, please visit the [cameras page.](docs\hardware\components\cameras.mdx)
-=======
     For a more comprehensive breakdown, please visit the [cameras page.](docs\hardware\Components\cameras.mdx)
->>>>>>> 59c58b2e
 
   <div style={{
     width: '90%',
